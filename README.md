--- conflicted
+++ resolved
@@ -1,8 +1,4 @@
-<<<<<<< HEAD
-PHATE  - Potential of Heat-diffusion for Affinity-based Transition Embedding
-=======
 PHATE - Potential of Heat-diffusion for Affinity-based Transition Embedding
->>>>>>> a7facd2f
 -------------------------------------------------------
 
 PHATE is a tool for visualizing high dimensional single-cell data with natural progressions or trajectories. PHATE uses a novel conceptual framework for learning and visualizing the manifold inherent to biological systems in which smooth transitions mark the progressions of cells from one state to another. To see how PHATE can be applied to single-cell RNA-seq datasets from hematopoietic stem cells, human embryonic stem cells, and bone marrow samples, check out our preprint on BioRxiv.
@@ -14,19 +10,19 @@
 
 ### Python installation and dependencies
 
-The Python version of PHATE can be installed using:
+The Python version of PHATE can be installed by running the following from a terminal:
 
-        $ git clone --recursive git://github.com/SmitaKrishnaswamy/PHATE.git
-        $ cd PHATE/Python
-        $ python setup.py install --user
+        git clone --recursive git://github.com/SmitaKrishnaswamy/PHATE.git
+        cd PHATE/Python
+        python setup.py install --user
 
 For more information, read the [documentation on ReadTheDocs](http://phate.readthedocs.io/en/latest/) or view our [tutorial on GitHub](https://github.com/KrishnaswamyLab/PHATE/blob/master/Python/tutorial/PHATE_tree.ipynb)
 
 ### MATLAB installation
-1. The MATLAB version of PHATE can be accessed using:
+1. The MATLAB version of PHATE can be accessed by running the following from a terminal:
 
-        $ git clone --recursive git://github.com/SmitaKrishnaswamy/PHATE.git
-        $ cd PHATE/Matlab
+        git clone --recursive git://github.com/SmitaKrishnaswamy/PHATE.git
+        cd PHATE/Matlab
 
 2. Add the PHATE/Matlab directory to your MATLAB path and run any of our `run_*` scripts to get a feel for PHATE.
 
@@ -36,23 +32,23 @@
 
 The R version of PHATE can be installed directly from R with `devtools`:
 
-        > if (!suppressWarnings(require(devtools))) install.packages("devtools")
-        > devtools::install_github("KrishnaswamyLab/phater")
+        if (!suppressWarnings(require(devtools))) install.packages("devtools")
+        devtools::install_github("KrishnaswamyLab/phater")
 
 #### Installation from source
 
-1. The R version of PHATE can be accessed [here](https://github.com/KrishnaswamyLab/phater), or by using:
+1. The R version of PHATE can be accessed [here](https://github.com/KrishnaswamyLab/phater), or by running the following from a terminal:
 
-        $ git clone --recursive git://github.com/SmitaKrishnaswamy/PHATE.git
-        $ cd PHATE/phater
-        $ R CMD INSTALL
+        git clone --recursive git://github.com/SmitaKrishnaswamy/PHATE.git
+        cd PHATE/phater
+        R CMD INSTALL
 
-2. If the `phater` folder is empty, you have may forgotten to use the `--recursive` option for `git clone`. You can rectify this by using:
+2. If the `phater` folder is empty, you have may forgotten to use the `--recursive` option for `git clone`. You can rectify this by running the following from a terminal:
 
-        $ cd PHATE
-        $ git submodule init
-        $ git submodule update
-        $ cd phater
-        $ R CMD INSTALL
+        cd PHATE
+        git submodule init
+        git submodule update
+        cd phater
+        R CMD INSTALL
 
 For more information, read the [phater README](https://github.com/KrishnaswamyLab/phater).